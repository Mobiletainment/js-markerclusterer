{
  "name": "@googlemaps/markerclusterer",
<<<<<<< HEAD
  "version": "2.2.0-beta.2",
=======
  "version": "2.3.1",
>>>>>>> c8850f3e
  "description": "Creates and manages per-zoom-level clusters for large amounts of markers.",
  "keywords": [
    "cluster",
    "google",
    "maps",
    "marker"
  ],
  "homepage": "https://github.com/googlemaps/js-markerclusterer",
  "bugs": {
    "url": "https://github.com/googlemaps/js-markerclusterer/issues"
  },
  "repository": {
    "type": "git",
    "url": "https://github.com/googlemaps/js-markerclusterer.git"
  },
  "license": "Apache-2.0",
  "author": "Justin Poehnelt",
  "main": "dist/index.umd.js",
  "unpkg": "dist/index.min.js",
  "module": "dist/index.esm.js",
  "types": "dist/index.d.ts",
  "files": [
    "dist/*"
  ],
  "scripts": {
    "docs": "typedoc src/index.ts && cp -r dist docs/dist && npm run examples && cp -r public docs/public",
    "examples": "rollup -c rollup.config.examples.js",
    "dev": "rollup -c rollup.config.examples.js --watch",
    "format": "eslint . --fix",
    "lint": "eslint .",
    "prepare": "rm -rf dist && rollup -c",
    "test": "jest --passWithNoTests src/*",
    "test:all": "jest"
  },
  "dependencies": {
    "fast-deep-equal": "^3.1.3",
    "supercluster": "^8.0.1"
  },
  "devDependencies": {
    "@babel/preset-env": "^7.11.5",
    "@babel/runtime-corejs3": "^7.11.2",
    "@googlemaps/jest-mocks": "^2.19.1",
    "@googlemaps/js-api-loader": "^1.12.3",
    "@rollup/plugin-babel": "^6.0.0",
    "@rollup/plugin-commonjs": "^25.0.0",
    "@rollup/plugin-html": "^1.0.0",
    "@rollup/plugin-json": "^6.0.0",
    "@rollup/plugin-node-resolve": "^15.0.0",
    "@rollup/plugin-typescript": "^11.0.0",
    "@types/d3-interpolate": "^3.0.1",
    "@types/google.maps": "^3.53.1",
    "@types/jest": "^27.0.1",
    "@types/supercluster": "^7.1.0",
    "@typescript-eslint/eslint-plugin": ">=4.1.0",
    "@typescript-eslint/parser": ">=4.1.0",
    "core-js": "^3.6.5",
    "d3-interpolate": "^3.0.1",
    "eslint": "^8.41.0",
    "eslint-config-prettier": "^8.3.0",
    "eslint-plugin-jest": "^27.0.1",
    "eslint-plugin-prettier": "^4.0.0",
    "jest": "^26.4.2",
    "prettier": "^2.1.1",
    "rollup": "^2.26.11",
    "rollup-plugin-copy": "^3.4.0",
    "rollup-plugin-serve": "^2.0.2",
    "rollup-plugin-terser": "^7.0.2",
    "selenium-webdriver": "^4.0.0-alpha.7",
    "ts-jest": "^26.3.0",
    "typedoc": "^0.24.7",
    "typescript": "^4.0.2"
  },
  "publishConfig": {
    "access": "public",
    "registry": "https://wombat-dressing-room.appspot.com"
  }
}<|MERGE_RESOLUTION|>--- conflicted
+++ resolved
@@ -1,10 +1,6 @@
 {
   "name": "@googlemaps/markerclusterer",
-<<<<<<< HEAD
-  "version": "2.2.0-beta.2",
-=======
   "version": "2.3.1",
->>>>>>> c8850f3e
   "description": "Creates and manages per-zoom-level clusters for large amounts of markers.",
   "keywords": [
     "cluster",
